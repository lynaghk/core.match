--- conflicted
+++ resolved
@@ -982,13 +982,9 @@
 
 (defmacro match-1 [vars & clauses]
   "Pattern match a single value."
-<<<<<<< HEAD
-  (with-warning [(-> &form meta :line)]
-=======
   (binding [*line* (-> &form meta :line)
             *locals* &env
             *warned* (atom false)]
->>>>>>> 10b73578
     (let [[vars clauses] [[vars] (mapcat (fn [[row action]]
                                            (if (not= row :else)
                                              [[row] action]
@@ -1000,13 +996,9 @@
 
 (defmacro match [vars & clauses]
   "Pattern match multiple values."
-<<<<<<< HEAD
-  (with-warning [(-> &form meta :line)]
-=======
   (binding [*line* (-> &form meta :line)
             *locals* &env
             *warned* (atom false)]
->>>>>>> 10b73578
     `~(-> (emit-matrix vars clauses)
         compile
         n-to-clj)))