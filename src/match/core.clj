--- conflicted
+++ resolved
@@ -772,13 +772,6 @@
 (declare useful-p?)
 (declare useful?)
 
-<<<<<<< HEAD
-(deftype PatternMatrix [rows ocrs _meta]
-  clojure.lang.IObj
-  (meta [_] _meta)
-  (withMeta [_ new-meta]
-    (PatternMatrix. rows ocrs new-meta))
-=======
 ;; # Compilation Cases
 ;;
 ;; These are analogous to Maranget's Compilation Scheme on page 4, respectively
@@ -857,12 +850,13 @@
             ;; Compile a decision trees for each constructor cs and returns a clause list
             ;; usable by a switch node"
             [this cs]
-            (map (fn [c]
-                   (let [s (-> this 
-                             (specialize c) 
-                             compile)]
-                     [c s]))
-                 cs))
+            (into []
+                  (map (fn [c]
+                         (let [s (-> this 
+                                   (specialize c) 
+                                   compile)]
+                           [c s]))
+                       cs)))
 
           (switch-or-bind-node [col ocrs clauses default]
             (letfn [(expression? 
@@ -903,8 +897,13 @@
 
 ;; # Pattern Matrix definition
 
-(deftype PatternMatrix [rows ocrs]
->>>>>>> 1651ff64
+(deftype PatternMatrix [rows ocrs _meta]
+  clojure.lang.IObj
+  (meta [_] _meta)
+
+  (withMeta [_ new-meta]
+    (PatternMatrix. rows ocrs new-meta))
+
   IPatternMatrix
   (width [_] (if (not (empty? rows))
                (count (rows 0))
@@ -942,64 +941,6 @@
             (coerce? [matrix]
               (-> matrix meta :coerce-bind))]
       (cond
-<<<<<<< HEAD
-       (empty? rows) (do (warn "Non-exhaustive pattern matrix, consider adding :else clause")
-                         (trace-dag "No rows left, add fail-node")
-                         (fail-node))
-       (empty-row? (first rows)) (let [f (first rows)
-                                       a (action f)
-                                       b (bindings f)
-                                       _ (trace-dag "Empty row, add leaf-node."
-                                                    "Action:" a
-                                                    "Bindings:" b)]
-                                   (leaf-node a b))
-       (all-wildcards? (first rows)) (let [^PatternRow f (first rows)
-                                           ps (.ps f)
-                                           wc-syms (map #(.sym ^WildcardPattern %) ps)
-                                           wc-bindings (map vector wc-syms
-                                                            (map leaf-bind-expr ocrs))
-                                           a (action f)
-                                           b (concat (bindings f)
-                                                     wc-bindings)
-                                           _ (trace-dag "First row all wildcards, add leaf-node.")]
-                                       (leaf-node a b))
-       :else (let [col (necessary-column this)
-                   _ (trace-dag "Pick column" col "as necessary column.")]
-               (if (= col 0)
-                 (let [this (reduce specialize this (pseudo-patterns this col))
-                       constrs (column-constructors this col)
-                       _ (trace-dag "Column" col ":" constrs)
-                       clauses (into [] (map (fn [c]
-                                               (let [s (-> this 
-                                                           (specialize c) 
-                                                           compile)]
-                                                 [c s]))
-                                             constrs))
-                       default (let [m (specialize this (wildcard-pattern))]
-                                 (if-not (empty-matrix? m)
-                                   (do (trace-dag "Add specialized matrix on row of wildcards as default matrix for next node")
-                                       (compile m))
-                                   (do (warn (str "Non-exhaustive pattern matrix, " 
-                                                  "consider adding :else clause"))
-                                       (trace-dag "Add fail-node as default matrix for next node (specialized matrix empty)")
-                                       (fail-node))))]
-                   (if (some (fn [ocr] (-> ocr meta :ocr-expr)) ocrs)
-                     (let [b (mapcat (fn [ocr]
-                                       (let [bind-expr (get (meta ocr) :ocr-expr ::not-found)]
-                                         (if (not= bind-expr ::not-found)
-                                           [ocr bind-expr]
-                                           [ocr ocr])))
-                                     ocrs)
-                           o (ocrs col)
-                           n (switch-node o clauses default)
-                           _ (trace-dag "Add bind-node on occurance " o ", bindings" b)]
-                       (bind-node b n))
-                     (let [o (ocrs col)
-                           _ (trace-dag "Add switch-node on occurance " o)]
-                       (switch-node o clauses default))))
-                 (do (trace-dag "Swap column " col)
-                     (compile (swap this col))))))))
-=======
         (empty? rows) (empty-rows-case)
 
         (empty-row? (first rows)) (first-row-empty-case rows)
@@ -1010,7 +951,6 @@
                 (if (first-column? col)
                   (first-column-chosen-case this col ocrs)
                   (other-column-chosen-case this col))))))
->>>>>>> 1651ff64
 
   (pattern-at [_ i j] ((rows j) i))
 
